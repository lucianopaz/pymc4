import pytest
import itertools
import pymc4 as pm
import numpy as np
from scipy import stats
import tensorflow as tf


@pytest.fixture(scope="function")
def simple_model():
    @pm.model()
    def simple_model():
        norm = yield pm.Normal("norm", 0, 1)
        return norm

    return simple_model


@pytest.fixture(scope="function")
def simple_model_with_deterministic(simple_model):
    @pm.model()
    def simple_model_with_deterministic():
        norm = yield simple_model()
        determ = yield pm.Deterministic("determ", norm * 2)
        return determ

    return simple_model_with_deterministic


@pytest.fixture(scope="function")
def simple_model_no_free_rvs():
    @pm.model()
    def simple_model_no_free_rvs():
        norm = yield pm.Normal("norm", 0, 1, observed=1)
        return norm

    return simple_model_no_free_rvs


@pytest.fixture(
    scope="function",
    params=itertools.product(
        [(), (3,), (3, 2)], [(), (2,), (4,), (5, 4)], [(), (1,), (10,), (10, 10)]
    ),
    ids=str,
)
def unvectorized_model(request):
    norm_shape, observed_shape, batch_size = request.param
    observed = np.ones(observed_shape)

    @pm.model()
    def unvectorized_model():
        norm = yield pm.Normal("norm", 0, 1, plate=norm_shape)
        determ = yield pm.Deterministic("determ", tf.reduce_max(norm))
        output = yield pm.Normal("output", determ, 1, observed=observed)

    return unvectorized_model, norm_shape, observed, batch_size


@pytest.fixture(scope="module", params=["XLA", "noXLA"], ids=str)
def xla_fixture(request):
    return request.param == "XLA"


@pytest.fixture(scope="function")
def deterministics_in_nested_models():
    @pm.model
    def nested_model(cond):
        x = yield pm.Normal("x", cond, 1)
        dx = yield pm.Deterministic("dx", x + 1)
        return dx

    @pm.model
    def outer_model():
        cond = yield pm.HalfNormal("cond", 1)
        dcond = yield pm.Deterministic("dcond", cond * 2)
        dx = yield nested_model(dcond)
        ddx = yield pm.Deterministic("ddx", dx)
        return ddx

    expected_untransformed = {
        "outer_model",
        "outer_model/cond",
        "outer_model/nested_model",
        "outer_model/nested_model/x",
    }
    expected_transformed = {"outer_model/__log_cond"}
    expected_deterministics = {
        "outer_model/dcond",
        "outer_model/ddx",
        "outer_model/nested_model/dx",
    }
    deterministic_mapping = {
        "outer_model/dcond": (["outer_model/__log_cond"], lambda x: np.exp(x) * 2),
        "outer_model/ddx": (["outer_model/nested_model/dx"], lambda x: x),
        "outer_model/nested_model/dx": (["outer_model/nested_model/x"], lambda x: x + 1),
    }

    return (
        outer_model,
        expected_untransformed,
        expected_transformed,
        expected_deterministics,
        deterministic_mapping,
    )


@pytest.fixture(scope="module", params=["auto_batch", "trust_manual_batching"], ids=str)
def use_auto_batching_fixture(request):
    return request.param == "auto_batch"


@pytest.fixture(scope="function", params=["unvectorized_model", "vectorized_model"], ids=str)
def vectorized_model_fixture(request):
    is_vectorized_model = request.param == "vectorized_model"
    observed = np.zeros((5, 4), dtype="float32")
    core_shapes = {
        "model/mu": (4,),
        "model/__log_scale": (),
    }
    if is_vectorized_model:
        # A model where we pay great attention to making each distribution
        # have exactly the right event_shape, and assure that when we sample
        # from its prior, the requested `sample_shape` gets sent to the
        # conditionally independent variables, and expect that shape to go
        # through the conditionally dependent variables as batch_shapes
        @pm.model
        def model():
            mu = yield pm.Normal(
                "mu", tf.zeros(4), 1, conditionally_independent=True, reinterpreted_batch_ndims=1,
            )
            scale = yield pm.HalfNormal("scale", 1, conditionally_independent=True)
            x = yield pm.Normal(
                "x",
                mu,
                scale[..., None],
                observed=observed,
                reinterpreted_batch_ndims=1,
                plate_events=5,
            )

    else:

        @pm.model
        def model():
            mu = yield pm.Normal("mu", tf.zeros(4), 1)
            scale = yield pm.HalfNormal("scale", 1)
            x = yield pm.Normal("x", mu, scale, plate=5, observed=observed)

    return model, is_vectorized_model, core_shapes


def test_sample_deterministics(simple_model_with_deterministic, xla_fixture):
    model = simple_model_with_deterministic()
    trace = pm.sample(
        model=model, num_samples=10, num_chains=4, burn_in=100, step_size=0.1, xla=xla_fixture
    )
    norm = "simple_model_with_deterministic/simple_model/norm"
    determ = "simple_model_with_deterministic/determ"
    np.testing.assert_allclose(trace.posterior[determ], trace.posterior[norm] * 2)


def test_vectorize_log_prob_det_function(unvectorized_model):
    model, norm_shape, observed, batch_size = unvectorized_model
    model = model()
    (
        logpfn,
        all_unobserved_values,
        deterministics_callback,
        deterministic_names,
        state,
    ) = pm.inference.sampling.build_logp_and_deterministic_functions(model)
    for _ in range(len(batch_size)):
        logpfn = pm.inference.sampling.vectorize_logp_function(logpfn)
        deterministics_callback = pm.inference.sampling.vectorize_logp_function(
            deterministics_callback
        )

    # Test function inputs and initial values are as expected
    assert set(all_unobserved_values) <= {"unvectorized_model/norm"}
    assert all_unobserved_values["unvectorized_model/norm"].numpy().shape == norm_shape
    assert set(deterministic_names) <= {"unvectorized_model/determ"}

    # Setup inputs to vectorized functions
    inputs = np.random.normal(size=batch_size + norm_shape).astype("float32")
    input_tensor = tf.convert_to_tensor(inputs)

    # Test deterministic part
    expected_deterministic = np.max(np.reshape(inputs, batch_size + (-1,)), axis=-1)
    deterministics_callback_output = deterministics_callback(input_tensor)[0].numpy()
    assert deterministics_callback_output.shape == batch_size
    np.testing.assert_allclose(deterministics_callback_output, expected_deterministic, rtol=1e-5)

    # Test log_prob part
    expected_log_prob = np.sum(
        np.reshape(stats.norm.logpdf(inputs), batch_size + (-1,)), axis=-1
    ) + np.sum(  # norm.log_prob
        stats.norm.logpdf(observed.flatten(), loc=expected_deterministic[..., None], scale=1),
        axis=-1,
    )  # output.log_prob
    logpfn_output = logpfn(input_tensor).numpy()
    assert logpfn_output.shape == batch_size
    np.testing.assert_allclose(logpfn_output, expected_log_prob, rtol=1e-5)


def test_sampling_with_deterministics_in_nested_models(
    deterministics_in_nested_models, xla_fixture
):
    (
        model,
        expected_untransformed,
        expected_transformed,
        expected_deterministics,
        deterministic_mapping,
    ) = deterministics_in_nested_models
    trace = pm.sample(
        model=model(), num_samples=10, num_chains=4, burn_in=100, step_size=0.1, xla=xla_fixture
    )
    for deterministic, (inputs, op) in deterministic_mapping.items():
        np.testing.assert_allclose(
            trace.posterior[deterministic], op(*[trace.posterior[i] for i in inputs]), rtol=1e-6
        )


def test_sampling_with_no_free_rvs(simple_model_no_free_rvs):
    model = simple_model_no_free_rvs()
    with pytest.raises(ValueError):
        trace = pm.sample(model=model, num_samples=1, num_chains=1, burn_in=1)


<<<<<<< HEAD
def test_sample_auto_batching(vectorized_model_fixture, xla_fixture, use_auto_batching_fixture):
    model, is_vectorized_model, core_shapes = vectorized_model_fixture
    num_samples = 10
    num_chains = 4
    if not is_vectorized_model and not use_auto_batching_fixture:
        with pytest.raises(Exception):
            pm.inference.sampling.sample(
                model=model(),
                num_samples=num_samples,
                num_chains=num_chains,
                burn_in=1,
                step_size=0.1,
                xla=xla_fixture,
                use_auto_batching=use_auto_batching_fixture,
            )
    else:
        trace = pm.inference.sampling.sample(
            model=model(),
            num_samples=num_samples,
            num_chains=num_chains,
            burn_in=1,
            step_size=0.1,
            xla=xla_fixture,
            use_auto_batching=use_auto_batching_fixture,
        )
        posterior = trace.posterior
        for rv_name, core_shape in core_shapes.items():
            assert posterior[rv_name].shape == (num_chains, num_samples) + core_shape
=======
def test_beta_sample():
    @pm.model
    def model():
        dist = yield pm.Beta("beta", 0, 1)
        return dist

    trace = pm.sample(model(), num_samples=1, burn_in=1)

    assert trace.posterior["model/beta"] is not None
    assert trace.posterior["model/__sigmoid_beta"] is not None
>>>>>>> 5991e13c
<|MERGE_RESOLUTION|>--- conflicted
+++ resolved
@@ -228,7 +228,6 @@
         trace = pm.sample(model=model, num_samples=1, num_chains=1, burn_in=1)
 
 
-<<<<<<< HEAD
 def test_sample_auto_batching(vectorized_model_fixture, xla_fixture, use_auto_batching_fixture):
     model, is_vectorized_model, core_shapes = vectorized_model_fixture
     num_samples = 10
@@ -257,7 +256,8 @@
         posterior = trace.posterior
         for rv_name, core_shape in core_shapes.items():
             assert posterior[rv_name].shape == (num_chains, num_samples) + core_shape
-=======
+
+
 def test_beta_sample():
     @pm.model
     def model():
@@ -267,5 +267,4 @@
     trace = pm.sample(model(), num_samples=1, burn_in=1)
 
     assert trace.posterior["model/beta"] is not None
-    assert trace.posterior["model/__sigmoid_beta"] is not None
->>>>>>> 5991e13c
+    assert trace.posterior["model/__sigmoid_beta"] is not None
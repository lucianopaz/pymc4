from typing import Optional, Dict, Any
import tensorflow as tf
from tensorflow_probability import mcmc
from pymc4.coroutine_model import Model
from pymc4 import flow
from pymc4.inference.utils import initialize_sampling_state, trace_to_arviz
from pymc4.utils import NameParts


def sample(
    model: Model,
    num_samples: int = 1000,
    num_chains: int = 10,
    burn_in: int = 100,
    step_size: float = 0.1,
    observed: Optional[Dict[str, Any]] = None,
    state: Optional[flow.SamplingState] = None,
    nuts_kwargs: Optional[Dict[str, Any]] = None,
    adaptation_kwargs: Optional[Dict[str, Any]] = None,
    sample_chain_kwargs: Optional[Dict[str, Any]] = None,
    xla: bool = False,
    use_auto_batching: bool = True,
):
    """
    Perform MCMC sampling using NUTS (for now).

    Parameters
    ----------
    model : pymc4.Model
        Model to sample posterior for
    num_samples : int
        Num samples in a chain
    num_chains : int
        Num chains to run
    burn_in : int
        Length of burn-in period
    step_size : float
        Initial step size
    observed : Optional[Dict[str, Any]]
        New observed values (optional)
    state : Optional[pymc4.flow.SamplingState]
        Alternative way to pass specify initial values and observed values
    nuts_kwargs : Optional[Dict[str, Any]]
        Pass non-default values for nuts kernel, see
        ``tensorflow_probability.experimental.mcmc.NoUTurnSamplerUnrolled`` for options
    adaptation_kwargs : Optional[Dict[str, Any]]
        Pass non-default values for nuts kernel, see
        ``tensorflow_probability.mcmc.dual_averaging_step_size_adaptation.DualAveragingStepSizeAdaptation`` for options
    sample_chain_kwargs : Optional[Dict[str, Any]]
        Pass non-default values for nuts kernel, see
        ``tensorflow_probability.mcmc.sample_chain`` for options
    xla : bool
        Enable experimental XLA
    use_auto_batching : bool
        WARNING: This is an advanced user feature. If you are not sure how to use
        this, please use the default ``True`` value.
        If ``True``, the model's total ``log_prob`` will be automatically vectorized
        to work across multiple indepedent chains using ``tf.vectorized_map``.
        If ``False``, the model is assumed be defined in vectorized way. This means
        that every distribution has the proper ``batch_shape`` and ``event_shape``s
        so that all the outputs from each distribution's ``log_prob`` will broadcast
        with each other, and that the forward passes through the model (prior and
        posterior predictive sampling) all work on values with any value of
        ``batch_shape``. Achieving this is a hard task, but it enables the model
        to be safely evaluated in parallel across all chains in MCMC, so sampling
        will be faster than in the automatically batched scenario.

    Returns
    -------
    Trace : InferenceDataType
        An ArviZ's InferenceData object with the groups: posterior, sample_stats and observed_data

    Examples
    --------
    Let's start with a simple model. We'll need some imports to experiment with it.

    >>> import pymc4 as pm
    >>> import numpy as np

    This particular model has a latent variable `sd`

    >>> @pm.model
    ... def nested_model(cond):
    ...     sd = yield pm.HalfNormal("sd", 1.)
    ...     norm = yield pm.Normal("n", cond, sd, observed=np.random.randn(10))
    ...     return norm

    Now, we may want to perform sampling from this model. We already observed some variables and we
    now need to fix the condition.

    >>> conditioned = nested_model(cond=2.)

    Passing ``cond=2.`` we condition our model for future evaluation. Now we go to sampling.
    Nothing special is required but passing the model to ``pm.sample``, the rest configuration is
    held by PyMC4.

    >>> trace = sample(conditioned)

    Notes
    -----
    Things that are considered to be under discussion are overriding observed variables. The API
    for that may look like

    >>> new_observed = {"nested_model/n": np.random.randn(10) + 1}
    >>> trace = sample(conditioned, observed=new_observed)

    This will give a trace with new observed variables. This way is considered to be explicit.

    """
    (
        logpfn,
        init,
        _deterministics_callback,
        deterministic_names,
<<<<<<< HEAD
    ) = build_logp_and_deterministic_functions(
        model, state=state, observed=observed, collect_reduced_log_prob=use_auto_batching
    )
=======
        state_,
    ) = build_logp_and_deterministic_functions(model, state=state, observed=observed)
>>>>>>> c6dfa912
    init_state = list(init.values())
    init_keys = list(init.keys())
    if use_auto_batching:
        parallel_logpfn = vectorize_logp_function(logpfn)
        deterministics_callback = vectorize_logp_function(_deterministics_callback)
        init_state = tile_init(init_state, num_chains)
    else:
        parallel_logpfn = logpfn
        deterministics_callback = _deterministics_callback
        init_state = tile_init(init_state, num_chains)

    def trace_fn(current_state, pkr):
        return (
            pkr.inner_results.target_log_prob,
            pkr.inner_results.leapfrogs_taken,
            pkr.inner_results.has_divergence,
            pkr.inner_results.energy,
            pkr.inner_results.log_accept_ratio,
        ) + tuple(deterministics_callback(*current_state))

    @tf.function(autograph=False)
    def run_chains(init, step_size):
        nuts_kernel = mcmc.NoUTurnSampler(
            target_log_prob_fn=parallel_logpfn, step_size=step_size, **(nuts_kwargs or dict())
        )
        adapt_nuts_kernel = mcmc.DualAveragingStepSizeAdaptation(
            inner_kernel=nuts_kernel,
            num_adaptation_steps=burn_in,
            step_size_getter_fn=lambda pkr: pkr.step_size,
            log_accept_prob_getter_fn=lambda pkr: pkr.log_accept_ratio,
            step_size_setter_fn=lambda pkr, new_step_size: pkr._replace(step_size=new_step_size),
            **(adaptation_kwargs or dict()),
        )

        results, sample_stats = mcmc.sample_chain(
            num_samples,
            current_state=init,
            kernel=adapt_nuts_kernel,
            num_burnin_steps=burn_in,
            trace_fn=trace_fn,
            **(sample_chain_kwargs or dict()),
        )

        return results, sample_stats

    if xla:
        results, sample_stats = tf.xla.experimental.compile(
            run_chains, inputs=[init_state, step_size]
        )
    else:
        results, sample_stats = run_chains(init_state, step_size)

    posterior = dict(zip(init_keys, results))
    # Keep in sync with pymc3 naming convention
    stat_names = ["lp", "tree_size", "diverging", "energy", "mean_tree_accept"]
    if len(sample_stats) > len(stat_names):
        deterministic_values = sample_stats[len(stat_names) :]
        sample_stats = sample_stats[: len(stat_names)]
    sampler_stats = dict(zip(stat_names, sample_stats))
    if len(deterministic_names) > 0:
        posterior.update(dict(zip(deterministic_names, deterministic_values)))

    return trace_to_arviz(posterior, sampler_stats, observed_data=state_.observed_values)


def build_logp_and_deterministic_functions(
    model,
    observed: Optional[dict] = None,
    state: Optional[flow.SamplingState] = None,
    collect_reduced_log_prob: bool = True,
):
    if not isinstance(model, Model):
        raise TypeError(
            "`sample` function only supports `pymc4.Model` objects, but you've passed `{}`".format(
                type(model)
            )
        )
    if state is not None and observed is not None:
        raise ValueError("Can't use both `state` and `observed` arguments")

    state, deterministic_names = initialize_sampling_state(model, observed=observed, state=state)

    if not state.all_unobserved_values:
        raise ValueError(
            f"Can not calculate a log probability: the model {model.name or ''} has no unobserved values."
        )

    observed_var = state.observed_values
    unobserved_keys, unobserved_values = zip(*state.all_unobserved_values.items())

    if collect_reduced_log_prob:

        @tf.function(autograph=False)
        def logpfn(*values, **kwargs):
            if kwargs and values:
                raise TypeError("Either list state should be passed or a dict one")
            elif values:
                kwargs = dict(zip(unobserved_keys, values))
            st = flow.SamplingState.from_values(kwargs, observed_values=observed)
            _, st = flow.evaluate_model_transformed(model, state=st)
            return st.collect_log_prob()

    else:

        @tf.function(autograph=False)
        def logpfn(*values, **kwargs):
            if kwargs and values:
                raise TypeError("Either list state should be passed or a dict one")
            elif values:
                kwargs = dict(zip(unobserved_keys, values))
            st = flow.SamplingState.from_values(kwargs, observed_values=observed)
            _, st = flow.evaluate_model_transformed(model, state=st)
            return st.collect_unreduced_log_prob()

    @tf.function(autograph=False)
    def deterministics_callback(*values, **kwargs):
        if kwargs and values:
            raise TypeError("Either list state should be passed or a dict one")
        elif values:
            kwargs = dict(zip(unobserved_keys, values))
        st = flow.SamplingState.from_values(kwargs, observed_values=observed_var)
        _, st = flow.evaluate_model_transformed(model, state=st)
        for transformed_name in st.transformed_values:
            untransformed_name = NameParts.from_name(transformed_name).full_untransformed_name
            st.deterministics[untransformed_name] = st.untransformed_values.pop(untransformed_name)
        return st.deterministics.values()

    return (
        logpfn,
        dict(state.all_unobserved_values),
        deterministics_callback,
        deterministic_names,
        state,
    )


def vectorize_logp_function(logpfn):
    # TODO: vectorize with dict
    def vectorized_logpfn(*state):
        return tf.vectorized_map(lambda mini_state: logpfn(*mini_state), state)

    return vectorized_logpfn


def tile_init(init, num_repeats):
    return [tf.tile(tf.expand_dims(tens, 0), [num_repeats] + [1] * tens.ndim) for tens in init]<|MERGE_RESOLUTION|>--- conflicted
+++ resolved
@@ -52,18 +52,17 @@
     xla : bool
         Enable experimental XLA
     use_auto_batching : bool
-        WARNING: This is an advanced user feature. If you are not sure how to use
-        this, please use the default ``True`` value.
-        If ``True``, the model's total ``log_prob`` will be automatically vectorized
-        to work across multiple indepedent chains using ``tf.vectorized_map``.
-        If ``False``, the model is assumed be defined in vectorized way. This means
-        that every distribution has the proper ``batch_shape`` and ``event_shape``s
-        so that all the outputs from each distribution's ``log_prob`` will broadcast
-        with each other, and that the forward passes through the model (prior and
-        posterior predictive sampling) all work on values with any value of
-        ``batch_shape``. Achieving this is a hard task, but it enables the model
-        to be safely evaluated in parallel across all chains in MCMC, so sampling
-        will be faster than in the automatically batched scenario.
+        WARNING: This is an advanced user feature. If you are not sure how to use this, please use
+        the default ``True`` value.
+        If ``True``, the model's total ``log_prob`` will be automatically vectorized to work across
+        multiple indepedent chains using ``tf.vectorized_map``. If ``False``, the model is assumed
+        be defined in vectorized way. This means that every distribution has the proper
+        ``batch_shape`` and ``event_shape``s so that all the outputs from each distribution's
+        ``log_prob`` will broadcast with each other, and that the forward passes through the model
+        (prior and posterior predictive sampling) all work on values with any value of
+        ``batch_shape``. Achieving this is a hard task, but it enables the model to be safely
+        evaluated in parallel across all chains in MCMC, so sampling will be faster than in the
+        automatically batched scenario.
 
     Returns
     -------
@@ -112,14 +111,14 @@
         init,
         _deterministics_callback,
         deterministic_names,
-<<<<<<< HEAD
+        state_,
     ) = build_logp_and_deterministic_functions(
-        model, state=state, observed=observed, collect_reduced_log_prob=use_auto_batching
+        model,
+        num_chains=num_chains,
+        state=state,
+        observed=observed,
+        collect_reduced_log_prob=use_auto_batching,
     )
-=======
-        state_,
-    ) = build_logp_and_deterministic_functions(model, state=state, observed=observed)
->>>>>>> c6dfa912
     init_state = list(init.values())
     init_keys = list(init.keys())
     if use_auto_batching:
@@ -187,6 +186,7 @@
 
 def build_logp_and_deterministic_functions(
     model,
+    num_chains: Optional[int] = None,
     observed: Optional[dict] = None,
     state: Optional[flow.SamplingState] = None,
     collect_reduced_log_prob: bool = True,
@@ -223,6 +223,18 @@
             return st.collect_log_prob()
 
     else:
+        # When we use manual batching, we need to manually tile the chains axis
+        # to the left of the observed tensors
+        if num_chains is not None:
+            obs = state.observed_values
+            if observed is not None:
+                obs.update(observed)
+            else:
+                observed = obs
+            for k, o in obs.items():
+                o = tf.convert_to_tensor(o)
+                o = tf.tile(o[None, ...], [num_chains] + [1] * o.ndim)
+                observed[k] = o
 
         @tf.function(autograph=False)
         def logpfn(*values, **kwargs):
